use binjs_io::{ self, Deserialization, Guard, TokenReader, TokenReaderError, TokenWriterTreeAdapter, TokenWriterError };
pub use binjs_io::{ Serialization, TokenSerializer, TokenWriter };
use binjs_shared::{ FieldName, IdentifierName, InterfaceName, Offset, PropertyKey, SharedString, self };

use std::io::{ Read, Seek };

/// A path used when (de)serializing ES6 ASTs.
pub type IOPath = binjs_shared::ast::Path<InterfaceName, (/* child index */ usize, /* field name */ FieldName)>;

/// A structure used for deserialization purposes.
pub struct Deserializer<R> where R: TokenReader {
    pub reader: R
}
impl<R> Deserializer<R> where R: TokenReader {
    pub fn new(reader: R) -> Self {
        Self {
            reader
        }
    }
}


impl<R> Deserialization<R, Option<bool>> for Deserializer<R> where R: TokenReader {
    fn deserialize(&mut self, path: &mut IOPath) -> Result<Option<bool>, TokenReaderError> {
        self.reader.bool_at(path)
    }
}
impl<R> Deserialization<R, bool> for Deserializer<R> where R: TokenReader {
    fn deserialize(&mut self, path: &mut IOPath) -> Result<bool, TokenReaderError> {
        let maybe = self.reader.bool_at(path)?;
        match maybe {
            None => Err(From::from(TokenReaderError::EmptyBool)),
            Some(x) => Ok(x)
        }
    }
}
impl<R> Deserialization<R, Option<f64>> for Deserializer<R> where R: TokenReader {
    fn deserialize(&mut self, path: &mut IOPath) -> Result<Option<f64>, TokenReaderError> {
        self.reader.float_at(path)
    }
}
impl<R> Deserialization<R, f64> for Deserializer<R> where R: TokenReader {
    fn deserialize(&mut self, path: &mut IOPath) -> Result<f64, TokenReaderError> {
        let maybe = self.reader.float_at(path)?;
        match maybe {
            None => Err(From::from(TokenReaderError::EmptyBool)),
            Some(x) => Ok(x)
        }
    }
}
impl<R> Deserialization<R, u32> for Deserializer<R> where R: TokenReader {
    fn deserialize(&mut self, path: &mut IOPath) -> Result<u32, TokenReaderError> {
        self.reader.unsigned_long_at(path)
    }
}
impl<R> Deserialization<R, Offset> for Deserializer<R> where R: TokenReader {
    fn deserialize(&mut self, path: &mut IOPath) -> Result<Offset, TokenReaderError> {
        Ok(Offset(self.reader.offset_at(path)?))
    }
}
impl<R> Deserialization<R, Option<SharedString>> for Deserializer<R> where R: TokenReader {
    fn deserialize(&mut self, path: &mut IOPath) -> Result<Option<SharedString>, TokenReaderError> {
        self.reader.string_at(path)
    }
}
impl<R> Deserialization<R, SharedString> for Deserializer<R> where R: TokenReader {
    fn deserialize(&mut self, path: &mut IOPath) -> Result<SharedString, TokenReaderError> {
        let maybe = self.reader.string_at(path)?;
        match maybe {
            None => Err(From::from(TokenReaderError::EmptyString)),
            Some(x) => Ok(x)
        }
    }
}
impl<R> Deserialization<R, IdentifierName> for Deserializer<R> where R: TokenReader {
    fn deserialize(&mut self, path: &mut IOPath) -> Result<IdentifierName, TokenReaderError> {
        self.reader.identifier_name_at(path)?
            .ok_or_else(|| From::from(TokenReaderError::EmptyString))
    }
}
impl<R> Deserialization<R, PropertyKey> for Deserializer<R> where R: TokenReader {
    fn deserialize(&mut self, path: &mut IOPath) -> Result<PropertyKey, TokenReaderError> {
        self.reader.property_key_at(path)?
            .ok_or_else(|| From::from(TokenReaderError::EmptyString))
    }
}

impl<R> Deserialization<R, Option<IdentifierName>> for Deserializer<R> where R: TokenReader {
    fn deserialize(&mut self, path: &mut IOPath) -> Result<Option<IdentifierName>, TokenReaderError> {
        self.reader.identifier_name_at(path)
    }
}
impl<R> Deserialization<R, Option<PropertyKey>> for Deserializer<R> where R: TokenReader {
    fn deserialize(&mut self, path: &mut IOPath) -> Result<Option<PropertyKey>, TokenReaderError> {
        self.reader.property_key_at(path)
    }
}


impl<R, T> Deserialization<R, Vec<T>> for Deserializer<R> where R: TokenReader, Self: Deserialization<R, T> {
    fn deserialize(&mut self, path: &mut IOPath) -> Result<Vec<T>, TokenReaderError> {
        let (len, guard) = self.reader.list_at(path)?;
        if len > 0 {
            print_file_structure!(self.reader, "list (length={}) [", len);
        } else {
            print_file_structure!(self.reader, "list (length=0) []");
        }
        let mut result = Vec::with_capacity(len as usize);
        for _ in 0..len {
            result.push(self.deserialize(path)?);
        }
        if len > 0 {
            print_file_structure!(self.reader, "]");
        }
        guard.done()?;
        Ok(result)
    }
}



/// A structure used for deserialization purposes.
///
/// Use `Serializer.deserialize` to read a structure from a token self.writer.
pub struct Serializer<W> where W: TokenWriter {
    pub writer: W
}
impl<W> Serializer<W> where W: TokenWriter {
    pub fn new(writer: W) -> Self {
        Self {
            writer
        }
    }
    pub fn serialize<T>(&mut self, value: T, path: &mut IOPath) -> Result<(), TokenWriterError> where Self: Serialization<W, T> {
        (self as &mut Serialization<W, T>).serialize(value, path)
    }
}

impl<W> TokenSerializer<W> for Serializer<W> where W: TokenWriter {
    fn done(self) -> Result<W::Data, TokenWriterError> {
        self.writer.done()
    }
}

impl<W> Serialization<W, Option<bool>> for Serializer<W> where W: TokenWriter {
    fn serialize(&mut self, value: Option<bool>, path: &mut IOPath) -> Result<(), TokenWriterError> {
        self.writer.bool_at(value, path)
    }
}
impl<W> Serialization<W, bool> for Serializer<W> where W: TokenWriter {
    fn serialize(&mut self, value: bool, path: &mut IOPath) -> Result<(), TokenWriterError> {
        self.writer.bool_at(Some(value), path)
    }
}
impl<W> Serialization<W, Option<f64>> for Serializer<W> where W: TokenWriter {
    fn serialize(&mut self, value: Option<f64>, path: &mut IOPath) -> Result<(), TokenWriterError> {
        self.writer.float_at(value, path)
    }
}
impl<W> Serialization<W, f64> for Serializer<W> where W: TokenWriter {
    fn serialize(&mut self, value: f64, path: &mut IOPath) -> Result<(), TokenWriterError> {
        self.writer.float_at(Some(value), path)
    }
}
impl<W> Serialization<W, u32> for Serializer<W> where W: TokenWriter {
    fn serialize(&mut self, value: u32, path: &mut IOPath) -> Result<(), TokenWriterError> {
        self.writer.unsigned_long_at(value, path)
    }
}
impl<'a, W> Serialization<W, &'a Option<bool>> for Serializer<W> where W: TokenWriter {
    fn serialize(&mut self, value: &'a Option<bool>, path: &mut IOPath) -> Result<(), TokenWriterError> {
        self.writer.bool_at(value.clone(), path)
    }
}
impl<'a, W> Serialization<W, &'a bool> for Serializer<W> where W: TokenWriter {
    fn serialize(&mut self, value: &'a bool, path: &mut IOPath) -> Result<(), TokenWriterError> {
        self.writer.bool_at(Some(*value), path)
    }
}
impl<'a, W> Serialization<W, &'a Option<f64>> for Serializer<W> where W: TokenWriter {
    fn serialize(&mut self, value: &'a Option<f64>, path: &mut IOPath) -> Result<(), TokenWriterError> {
        self.writer.float_at(value.clone(), path)
    }
}
impl<'a, W> Serialization<W, &'a f64> for Serializer<W> where W: TokenWriter {
    fn serialize(&mut self, value: &'a f64, path: &mut IOPath) -> Result<(), TokenWriterError> {
        self.writer.float_at(Some(*value), path)
    }
}
impl<'a, W> Serialization<W, &'a u32> for Serializer<W> where W: TokenWriter {
    fn serialize(&mut self, value: &'a u32, path: &mut IOPath) -> Result<(), TokenWriterError> {
        self.writer.unsigned_long_at(value.clone(), path)
    }
}
/*
impl<'a, W> Serialization<W, Option<&'a str>> for Serializer<W> where W: TokenWriter {
    fn serialize(&mut self, value: Option<&'a str>, path: &mut IOPath) -> Result<(), TokenWriterError> {
        self.writer.string_at(value, path)
    }
}
impl<'a, W> Serialization<W, &'a str> for Serializer<W> where W: TokenWriter {
    fn serialize(&mut self, value: &'a str, path: &mut IOPath) -> Result<(), TokenWriterError> {
         self.writer.string_at(Some(value), path)
   }
}
*/
impl<'a, W> Serialization<W, &'a SharedString> for Serializer<W> where W: TokenWriter {
    fn serialize(&mut self, value: &'a SharedString, path: &mut IOPath) -> Result<(), TokenWriterError> {
        self.writer.string_at(Some(value), path)
    }
}
impl<'a, W> Serialization<W, &'a Option<SharedString>> for Serializer<W> where W: TokenWriter {
    fn serialize(&mut self, value: &'a Option<SharedString>, path: &mut IOPath) -> Result<(), TokenWriterError> {
        self.writer.string_at(value.as_ref(), path)
    }
}
impl<'a, W> Serialization<W, &'a IdentifierName> for Serializer<W> where W: TokenWriter {
    fn serialize(&mut self, value: &'a IdentifierName, path: &mut IOPath) -> Result<(), TokenWriterError> {
        self.writer.identifier_name_at(Some(&value), path)
    }
}
impl<'a, W> Serialization<W, &'a PropertyKey> for Serializer<W> where W: TokenWriter {
    fn serialize(&mut self, value: &'a PropertyKey, path: &mut IOPath) -> Result<(), TokenWriterError> {
        self.writer.property_key_at(Some(&value), path)
    }
}
impl<'a, W> Serialization<W, &'a Option<IdentifierName>> for Serializer<W> where W: TokenWriter {
    fn serialize(&mut self, value: &'a Option<IdentifierName>, path: &mut IOPath) -> Result<(), TokenWriterError> {
        self.writer.identifier_name_at(value.as_ref(), path)
    }
}
impl<'a, W> Serialization<W, &'a Option<PropertyKey>> for Serializer<W> where W: TokenWriter {
    fn serialize(&mut self, value: &'a Option<PropertyKey>, path: &mut IOPath) -> Result<(), TokenWriterError> {
        self.writer.property_key_at(value.as_ref(), path)
    }
}
impl<'a, W> Serialization<W, &'a Offset> for Serializer<W> where W: TokenWriter {
    fn serialize(&mut self, _: &'a Offset, path: &mut IOPath) -> Result<(), TokenWriterError> {
         self.writer.offset_at(path)
   }
}

pub struct Decoder;
impl Decoder {
    pub fn new() -> Self {
        Decoder
    }
    pub fn decode<'a, R: Read + Seek, AST>(&self, format: &mut binjs_io::Format, source: R) -> Result<AST, TokenReaderError>
        where
            Deserializer<binjs_io::simple::TreeTokenReader<R>> : Deserialization<binjs_io::simple::TreeTokenReader<R>, AST>,
            Deserializer<binjs_io::multipart::TreeTokenReader> : Deserialization<binjs_io::multipart::TreeTokenReader, AST>,
            Deserializer<binjs_io::entropy::read::Decoder<R>> : Deserialization<binjs_io::entropy::read::Decoder<R>, AST>,
    {
        let mut path = IOPath::new();
        match *format {
            binjs_io::Format::Simple { .. } => {
                let reader = binjs_io::simple::TreeTokenReader::new(source);
                let mut deserializer = Deserializer::new(reader);
                let ast = deserializer.deserialize(&mut path)?;
                Ok(ast)
            }
            binjs_io::Format::Multipart { .. } => {
                let reader = binjs_io::multipart::TreeTokenReader::new(source)?;
                let mut deserializer = Deserializer::new(reader);
                let ast = deserializer.deserialize(&mut path)?;
                Ok(ast)
            }
            binjs_io::Format::Entropy { ref options } => {
                let reader = binjs_io::entropy::read::Decoder::new((*options).clone(), source)?;
                let mut deserializer = Deserializer::new(reader);
                let ast = deserializer.deserialize(&mut path)?;
                Ok(ast)

            }
            _ => unimplemented!()
        }
    }
}
pub struct Encoder;
impl Encoder {
    pub fn new() -> Self {
        Encoder
    }
    pub fn encode<'a, AST>(&self, format: &'a mut binjs_io::Format, ast: &'a AST) -> Result<Box<AsRef<[u8]>>, TokenWriterError>
        where
            Serializer<TokenWriterTreeAdapter<binjs_io::simple::TreeTokenWriter>> : Serialization<TokenWriterTreeAdapter<binjs_io::simple::TreeTokenWriter>, &'a AST>,
            Serializer<TokenWriterTreeAdapter<binjs_io::multipart::TreeTokenWriter>> : Serialization<TokenWriterTreeAdapter<binjs_io::multipart::TreeTokenWriter>, &'a AST>,
            Serializer<TokenWriterTreeAdapter<binjs_io::xml::Encoder>> : Serialization<TokenWriterTreeAdapter<binjs_io::xml::Encoder>, &'a AST>,
            Serializer<binjs_io::entropy::write::Encoder> : Serialization<binjs_io::entropy::write::Encoder, &'a AST>
    {
        let mut path = IOPath::new();
        match *format {
            binjs_io::Format::Simple { .. } => {
                let writer = binjs_io::simple::TreeTokenWriter::new();
                let mut serializer = Serializer::new(TokenWriterTreeAdapter::new(writer));
                serializer.serialize(ast, &mut path)?;
                let data = serializer.done()?;
                Ok(Box::new(data))
            }
            binjs_io::Format::Multipart { ref mut targets, .. } => {
                let writer = binjs_io::multipart::TreeTokenWriter::new(targets.clone());
                let mut serializer = Serializer::new(TokenWriterTreeAdapter::new(writer));
                serializer.serialize(ast, &mut path)?;
                let data = serializer.done()?;
                Ok(Box::new(data))
            }
<<<<<<< HEAD
            #[cfg(multistream)]
            binjs_io::Format::MultiStream { ref mut targets, ref options } => {
                targets.reset();
                let writer = binjs_io::multistream::TreeTokenWriter::new(options.clone(), targets.clone());
                let mut serializer = Serializer::new(writer);
                serializer.serialize(&ast, &mut path)
                    .expect("Could not encode AST");
                let data = serializer.done()
                    .expect("Could not finalize AST encoding");
                Ok(Box::new(data))
            }
            #[cfg(multistream)]
            binjs_io::Format::TreeRePair { ref options } => {
                let writer = binjs_io::repair::Encoder::new(options.clone());
                let mut serializer = Serializer::new(writer);
                serializer.serialize(ast, &mut path)?;
                let data = serializer.done()?;
                Ok(Box::new(data))
            }
=======
>>>>>>> 5ae667d6
            binjs_io::Format::XML => {
                let writer = binjs_io::xml::Encoder::new();
                let mut serializer = Serializer::new(TokenWriterTreeAdapter::new(writer));
                serializer.serialize(ast, &mut path)?;
                let data = serializer.done()?;
                Ok(Box::new(data))
            }
            binjs_io::Format::Entropy { ref options } => {
                let writer = binjs_io::entropy::write::Encoder::new((*options).clone());
                let mut serializer = Serializer::new(writer);
                serializer.serialize(ast, &mut path)?;
                let data = serializer.done()?;
                Ok(Box::new(data))
            }
        }
    }
}
<|MERGE_RESOLUTION|>--- conflicted
+++ resolved
@@ -304,28 +304,7 @@
                 let data = serializer.done()?;
                 Ok(Box::new(data))
             }
-<<<<<<< HEAD
-            #[cfg(multistream)]
-            binjs_io::Format::MultiStream { ref mut targets, ref options } => {
-                targets.reset();
-                let writer = binjs_io::multistream::TreeTokenWriter::new(options.clone(), targets.clone());
-                let mut serializer = Serializer::new(writer);
-                serializer.serialize(&ast, &mut path)
-                    .expect("Could not encode AST");
-                let data = serializer.done()
-                    .expect("Could not finalize AST encoding");
-                Ok(Box::new(data))
-            }
-            #[cfg(multistream)]
-            binjs_io::Format::TreeRePair { ref options } => {
-                let writer = binjs_io::repair::Encoder::new(options.clone());
-                let mut serializer = Serializer::new(writer);
-                serializer.serialize(ast, &mut path)?;
-                let data = serializer.done()?;
-                Ok(Box::new(data))
-            }
-=======
->>>>>>> 5ae667d6
+
             binjs_io::Format::XML => {
                 let writer = binjs_io::xml::Encoder::new();
                 let mut serializer = Serializer::new(TokenWriterTreeAdapter::new(writer));
